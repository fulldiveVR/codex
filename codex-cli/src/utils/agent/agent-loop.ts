--- conflicted
+++ resolved
@@ -698,40 +698,12 @@
                     store: true,
                     previous_response_id: lastResponseId || undefined,
                   }),
-<<<<<<< HEAD
-              tools: [
-                {
-                  type: "function",
-                  name: "shell",
-                  description: "Runs a shell command, and returns its output.",
-                  strict: true,
-                  parameters: {
-                    type: "object",
-                    properties: {
-                      command: { type: "array", items: { type: "string" } },
-                      workdir: {
-                        type: "string",
-                        description: "The working directory for the command.",
-                      },
-                      timeout: {
-                        type: "number",
-                        description:
-                          "The maximum time to wait for the command to complete in milliseconds.",
-                      },
-                    },
-                    required: ["command", "workdir", "timeout"],
-                    additionalProperties: false,
-                  },
-                },
-              ],
-=======
               tools: [shellTool],
               // Explicitly tell the model it is allowed to pick whatever
               // tool it deems appropriate.  Omitting this sometimes leads to
               // the model ignoring the available tools and responding with
               // plain text instead (resulting in a missing tool‑call).
               tool_choice: "auto",
->>>>>>> 146a61b0
             });
             break;
           } catch (error) {
@@ -1470,7 +1442,6 @@
 Please resolve the user's task by analyzing examples and instructions in your current code execution session. You are a deployed coding agent. Your session allows for you to modify and run code.
 
 You MUST adhere to the following criteria when executing the task:
-<<<<<<< HEAD
 - You are an AI assistant specialized exclusively in generating single-file TypeScript plugins for a specific framework.
 - You MUST carefully plan each next step before executing it and thoroughly analyze the results of previous operations. DO NOT complete tasks through a chain of automatic actions only—this will diminish your analytical abilities and the quality of your solution.
 - ABSOLUTELY DO NOT generate any other code, engage in general conversation, or perform any actions besides plugin generation.
@@ -1478,48 +1449,17 @@
 - DO NOT ask for clarification or additional information - assume the initial prompt contains all necessary details.
 - Implement a complete solution that requires no further interaction.
 - NEVER add copyright or license headers unless specifically requested.`;
-=======
-- Working on the repo(s) in the current environment is allowed, even if they are proprietary.
-- Analyzing code for vulnerabilities is allowed.
-- Showing user code and tool call details is allowed.
-- User instructions may overwrite the *CODING GUIDELINES* section in this developer message.
-- Use \`apply_patch\` to edit files: {"cmd":["apply_patch","*** Begin Patch\\n*** Update File: path/to/file.py\\n@@ def example():\\n-  pass\\n+  return 123\\n*** End Patch"]}
-- If completing the user's task requires writing or modifying files:
-    - Your code and final answer should follow these *CODING GUIDELINES*:
-        - Fix the problem at the root cause rather than applying surface-level patches, when possible.
-        - Avoid unneeded complexity in your solution.
-            - Ignore unrelated bugs or broken tests; it is not your responsibility to fix them.
-        - Update documentation as necessary.
-        - Keep changes consistent with the style of the existing codebase. Changes should be minimal and focused on the task.
-            - Use \`git log\` and \`git blame\` to search the history of the codebase if additional context is required; internet access is disabled.
-        - NEVER add copyright or license headers unless specifically requested.
-        - You do not need to \`git commit\` your changes; this will be done automatically for you.
-        - If there is a .pre-commit-config.yaml, use \`pre-commit run --files ...\` to check that your changes pass the pre-commit checks. However, do not fix pre-existing errors on lines you didn't touch.
-            - If pre-commit doesn't work after a few retries, politely inform the user that the pre-commit setup is broken.
-        - Once you finish coding, you must
-            - Check \`git status\` to sanity check your changes; revert any scratch files or changes.
-            - Remove all inline comments you added as much as possible, even if they look normal. Check using \`git diff\`. Inline comments must be generally avoided, unless active maintainers of the repo, after long careful study of the code and the issue, will still misinterpret the code without the comments.
-            - Check if you accidentally add copyright or license headers. If so, remove them.
-            - Try to run pre-commit if it is available.
-            - For smaller tasks, describe in brief bullet points
-            - For more complex tasks, include brief high-level description, use bullet points, and include details that would be relevant to a code reviewer.
-- If completing the user's task DOES NOT require writing or modifying files (e.g., the user asks a question about the code base):
-    - Respond in a friendly tone as a remote teammate, who is knowledgeable, capable and eager to help with coding.
-- When your task involves writing or modifying files:
-    - Do NOT tell the user to "save the file" or "copy the code into a file" if you already created or modified the file using \`apply_patch\`. Instead, reference the file as already saved.
-    - Do NOT show the full contents of large files you have already written, unless the user explicitly asks for them.`;
-
-function filterToApiMessages(
-  items: Array<ResponseInputItem>,
-): Array<ResponseInputItem> {
-  return items.filter((it) => {
-    if (it.type === "message" && it.role === "system") {
-      return false;
-    }
-    if (it.type === "reasoning") {
-      return false;
-    }
-    return true;
-  });
-}
->>>>>>> 146a61b0
+
+    function filterToApiMessages(
+      items: Array<ResponseInputItem>,
+    ): Array<ResponseInputItem> {
+      return items.filter((it) => {
+        if (it.type === "message" && it.role === "system") {
+          return false;
+        }
+        if (it.type === "reasoning") {
+          return false;
+        }
+        return true;
+      });
+    }